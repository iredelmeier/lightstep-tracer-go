--- conflicted
+++ resolved
@@ -18,17 +18,12 @@
 	. "github.com/onsi/gomega"
 )
 
-<<<<<<< HEAD
-var _ = Describe("A new Tracer", func() {
-=======
 var _ = Describe("Tracer", func() {
->>>>>>> bd22cf98
 	var tracer Tracer
 	var opts Options
 
 	const accessToken = "ACCESS_TOKEN"
 
-<<<<<<< HEAD
 	var fakeClient *cpbfakes.FakeCollectorServiceClient
 	var fakeConn ConnectorFactory
 
@@ -59,9 +54,6 @@
 	})
 
 	Describe("Access Token", func() {
-=======
-	Describe("GetLightStepAccessToken", func() {
->>>>>>> bd22cf98
 		BeforeEach(func() {
 			opts = Options{
 				AccessToken: accessToken,
@@ -242,12 +234,7 @@
 		})
 	})
 
-<<<<<<< HEAD
 	Describe("Close", func() {
-=======
-	Describe("CloseLightstepTracer", func() {
-		var fakeClient *cpbfakes.FakeCollectorServiceClient
->>>>>>> bd22cf98
 
 		BeforeEach(func() {
 			opts = Options{
@@ -267,7 +254,6 @@
 		})
 	})
 
-<<<<<<< HEAD
 	Describe("valid SpanRecorder", func() {
 		BeforeEach(func() {
 			opts = Options{
@@ -276,32 +262,13 @@
 				Recorder:    fakeRecorder,
 			}
 		})
-=======
-	Describe("SpanRecorder", func() {
-		Context("when tracer has a SpanRecorder", func() {
-			var fakeRecorder *lightstepfakes.FakeSpanRecorder
-
-			BeforeEach(func() {
-				fakeRecorder = new(lightstepfakes.FakeSpanRecorder)
-				tracer = NewTracer(Options{
-					AccessToken: accessToken,
-					ConnFactory: fakeGrpcConnection(new(cpbfakes.FakeCollectorServiceClient)),
-					Recorder:    fakeRecorder,
-				})
-			})
-
-			AfterEach(func() {
-				closeTestTracer(tracer)
-			})
->>>>>>> bd22cf98
-
-			It("calls RecordSpan after finishing a span", func() {
-				tracer.StartSpan("span").Finish()
-				Expect(fakeRecorder.RecordSpanCallCount()).ToNot(BeZero())
-			})
-		})
-
-<<<<<<< HEAD
+
+		It("calls RecordSpan after finishing a span", func() {
+			tracer.StartSpan("span").Finish()
+			Expect(fakeRecorder.RecordSpanCallCount()).ToNot(BeZero())
+		})
+	})
+
 	Describe("nil SpanRecorder", func() {
 		BeforeEach(func() {
 			opts = Options{
@@ -310,25 +277,10 @@
 				Recorder:    nil,
 			}
 		})
-=======
-		Context("when tracer does not have a SpanRecorder", func() {
-			BeforeEach(func() {
-				tracer = NewTracer(Options{
-					AccessToken: accessToken,
-					ConnFactory: fakeGrpcConnection(new(cpbfakes.FakeCollectorServiceClient)),
-					Recorder:    nil,
-				})
-			})
-
-			AfterEach(func() {
-				closeTestTracer(tracer)
-			})
->>>>>>> bd22cf98
-
-			It("doesn't call RecordSpan after finishing a span", func() {
-				span := tracer.StartSpan("span")
-				Expect(span.Finish).ToNot(Panic())
-			})
+
+		It("doesn't call RecordSpan after finishing a span", func() {
+			span := tracer.StartSpan("span")
+			Expect(span.Finish).ToNot(Panic())
 		})
 	})
 })